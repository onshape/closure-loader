--- conflicted
+++ resolved
@@ -57,11 +57,7 @@
             .filter(removeNested)
             .map(buildVarTree(exportVarTree));
 
-<<<<<<< HEAD
-        prefix = createPrefix(globalVarTree, config.eval);
-=======
         prefix = createPrefix(globalVarTree, globalVars, config.eval);
->>>>>>> f0a7b4a9
         postfix = createPostfix(exportVarTree, exportedVars, config);
 
         if(inputSourceMap) {
@@ -212,11 +208,7 @@
      *
      * This will create all provided or required namespaces. It will merge those namespaces into an existing
      * object if existent. The declarations will be executed via eval because other plugins or loaders like
-<<<<<<< HEAD
-     * the ProvidePlugin will see that a variable is created and might not work as expected. Eval can 
-=======
      * the ProvidePlugin will see that a variable is created and might not work as expected. Eval can
->>>>>>> f0a7b4a9
      * be skipped by setting options.eval to false.
      *
      * Example: If you require or provide a namespace under 'goog' and have the closure library export
@@ -224,32 +216,6 @@
      * into a module that creates its own goog variables. That's why it has to be executed in eval.
      *
      * @param globalVarTree
-<<<<<<< HEAD
-     * @param useEval
-     * @returns {string}
-     */
-    function createPrefix(globalVarTree, useEval) {
-        var merge = "var __merge=require(" + loaderUtils.stringifyRequest(self, require.resolve('deep-extend')) + ");";
-        prefix = '';
-        Object.keys(globalVarTree).forEach(function (rootVar) {
-            prefix += [
-                'var ',
-                rootVar,
-                '=__merge(',
-                rootVar,
-                '||__merge({}, window.',
-                rootVar,
-                '),',
-                JSON.stringify(globalVarTree[rootVar]),
-                ');'
-            ].join('');
-        });
-        if (useEval) {
-            return merge + "eval('" +  prefix.replace(/'/g, "\\'") + "');";
-        } else {
-            return merge + prefix.replace(/'/g, "\\'") + ";";
-        }
-=======
      * @param globalVars
      * @param useEval
      * @returns {string}
@@ -277,7 +243,6 @@
         prefix += `${JSON.stringify(globalVars)}.forEach(function(n){ __exportPath(__closureLoaderNamespace, n); });`;
 
         return prefix;
->>>>>>> f0a7b4a9
     }
 
     /**
